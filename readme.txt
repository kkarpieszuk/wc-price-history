=== WC Price History for Omnibus ===

Plugin Name: WC Price History
Contributors: Konrad Karpieszuk
Tags: WooCommerce, prices, history, prior, omnibus, european, 30days
Requires at least: 5.8
Tested up to: 6.4.1
Requires PHP: 7.2
Stable tag: 1.9.0
License: MIT License
License URI: https://mit-license.org/
Donate link: https://buycoffee.to/wpzlecenia

== Description ==

Track WooCommerce© Products prior prices history and display the lowest price in the last 30 days. This plugin allows your WC shop to be compliant with European Commission Directive 98/6/EC Article 6a which specifies price reduction announcement policy.

== Installation ==

- Unzip the directory in `wp-content/plugins`
- Go to `wp-admin` > `Plugins` and activate the plugin

== Usage ==

The plugin works out of the box: install and activate and your discounted products will be compatible with Omnibus directive!

Plugin is configurable via `WooCommerce` > `Price History` screen. You can configure:
&#8618; Where to display the price history information:
&raquo; on the single product page
&raquo; upsell and related products
&raquo; main shop page
&raquo; product category pages
&raquo; product tag pages
&#8618; When to display minimal price (always or only when the product is on sale)
&#8618; How to count minimal price (the minimal from the moment product went on sale to 30 days before that moment or the minimal price from today to 30 days ago)
&#8618; How many days take into account when calculating minimal price (30 days by default)
&#8618; How to display the price history information
&#8618; What to do if the price didn't change in the last N days (hide price information / display current price / display custom text)

At the configuration screen you will find additional information how to configure the plugin to be compliant with Omnibus directive (European Commission Directive 98/6/EC Article 6a) and link to legal acts.

== Screenshots ==

1. Lowest price information displayed on single product page.
2. WC Price History configured according to Omnibus directive.

== Frequently Asked Questions ==

= How to configure plugin to be compliant with Omnibus directive =

You don't have to do anything special, the default settings are compliant with Omnibus directive!

However, in case you misconfigured the plugin, here are steps to take to make it compliant again (please note similar suggestions hints you will see on Settings screen):

1. Go to `WooCommerce` > `Price History` screen
2. Set `Display on` to `Single product page`
3. Set `Display minimal price` to `Only when product is on sale`
4. Set `Count minimal price from` to `Day before product went on sale`
5. Set `Number of days to use when counting minimal price:` to `30 days`
6. For each product being on sale, go to its edit screen and set `Sale price dates from` to the date when the product went on sale.

= Is plugin working well with variable products? =

Yes, the plugin is compatible with product taxes and variable products (it tracks minimal price for each variation individually).

= Is there any shortcode I could use to display minimal price? =

If you want to display the lowest products price in other place than default, you can use shortcode `wc_price_history`. A few examples:

Display the lowest price on single product page (without passing product ID as argument), currency symbol attached:
```
This product low is [wc_price_history]
```

Display the lowest price of the other product, currency symbol attached:
```
The product with ID 3 had the lowest price [wc_price_history id=3]
```

Display without currency symbol:
```
The product with ID 3 had the lowest price [wc_price_history id=3 show_currency=0]
```
= What filters and actions I can use to affect WC Price History internal logic? =

Available filters are:
`wc_price_history_is_correct_place` (defined in `PriorPrice\Prices::is_correct_place`)
Allows to display price history on custom screens, not listed in plugins settings. Return true to make price history visible.

`wc_price_history_is_not_correct_when` (defined in `PriorPrice\Prices::is_not_correct_when`)
Allows to stop displaying price history for your own custom conditions. Return true to prevent displaying price history.

= For some products being on sale, plugin shows minimal price from current day, why? =

This is because you have not set `Sale price dates from` for these products. Go to the product edit screen and set `Sale price dates from` to the date when the product went on sale.

Tip: All the products which are On sale but does not have `Sale price dates from` set will be logged to WooCommerce logs. Go to `WooCommerce` > `Status` > `Logs` to see the list of products (in right top corner preselect log which name starts with wc-price-history).

= Can I adjust minimal price before being it displayed? =

Yes, you can use filter `wc_price_history_lowest_price_html_raw_value_taxed`:

```
add_filter( 'wc_price_history_lowest_price_html_raw_value_taxed', function( $price, $wc_product ) {
	// do something with $price
	return $price;
}, 10, 2 );
```

= I have a problem with the plugin, or I want to suggest a feature. Where can do this? =

Please submit the [GitHub issue](https://github.com/kkarpieszuk/wc-price-history/issues).

== Changelog ==

<<<<<<< HEAD
<<<<<<< Updated upstream
=======
= 2.0.0 =
* New: Plugin scans all product to start logging price history before any interaction with the product. (#84)
* Fixed: Some users had incorrectly recognized first product price change, showing a new price always as lowest one (#80)

>>>>>>> Stashed changes
=======
= 2.0.0 =

>>>>>>> d91a0f0a
= 1.9.0 =
* New: Allow to decide what to display in case there was no price change in the tracked history span. (#77)

= 1.8.0 =
* New: Basic compatibility with dynamic pricing plugins.
* New: Displayed HTML is translatable with WPML and Polylang.
* Hooks: Added filter `wc_price_history_is_correct_place` to make it possible to display price history info in custom location.
* Hooks: Added filter `wc_price_history_is_not_correct_when` to stop displaying price history for your own conditions.
* Fixed: Duplicated product had price history starting from original product last price.
* Improvement: Do not store prices saved while product had status draft.

= 1.7.4 =
* Improvement: Start saving the price before change with timestamps for last midnight and for 1 second ago. (#58)
* Improvement: Clean history from empty values before save.
* Fixed: Do not copy product price history when duplicating product. (#50)

= 1.7.3 =
* Fixed: When price displayed with shortcode, it was not respecting sale settings and it resulted in showing the current price.

= 1.7.2 =
* Fixed: When price displayed with shortcode, and it was zero, it should not be displayed.

= 1.7.1 =
* Added filter to modify the minimal price before it is displayed

= 1.7 =
* Added option to include sale price when counting minimal price (#41)
* Added option to display line through over minimal price (#42)

= 1.6.6 =
* Fixed: Placeholder %s was displayed instead of the lowest price after plugin update. (#39)
* Improvement: Rearranged the plugin option's page.
* Improvement: Added settings link to plugins page.

= 1.6.5 =
* Fix: Wrong number of decimals in price history information when displayed with shortcode (#36)

= 1.6.4 =
* Optimization: moved class loading to plugins_loaded hook

= 1.6.3 =
* Fix: Fixed fatal error.

= 1.6.2 =
* Fix: Taxes not applied to the price when displayed with shortcode (#34).

= 1.6.1 =
* Fixed issue with timezones offsets when saving history

= 1.6 =
* Added toggle to display minimal price for related/upsell products on the single product page

= 1.5 =
* Fixed problem that product had to be at least once manually saved to start tracking the history
* Added ability to decide if minimal price should be displayed on product category pages and product tag pages

= 1.4 =
* Handled variable products
* Handled product taxes
* Settings screen: count minimal price is not hidden now and label is adjusted to explain it applies only for products being on sale
* Handled case when WooCommerce plugin is not active
* Optimized minimal price calculation class

= 1.3 =
* New: "30-day low" text is configurable now on Settings screen
* Updated documentation and hint texts for better plugin usability

= 1.2 =
* Added wc_price_history shortcode support
* Added settings screen
* Added ability to define where the price history should be displayed
* Added ability to define how many days should be considered when calculating the lowest price
* Added ability to define if the price history should be displayed only for products with price reduction
* Added ability to define if minimal price count should start from current day or the first day of the sale
* Link to European Commission Directive 98/6/EC Article 6a added to plugin settings screen
* Added logging products which are on sale but do not have sale start date set

= 1.1 =
* Plugin rewritten to store prices log in custom fields instead of post revisions
* Added migration logic between revisions and custom fields

= 1.0 =
* Initial release.<|MERGE_RESOLUTION|>--- conflicted
+++ resolved
@@ -113,18 +113,10 @@
 
 == Changelog ==
 
-<<<<<<< HEAD
-<<<<<<< Updated upstream
-=======
 = 2.0.0 =
 * New: Plugin scans all product to start logging price history before any interaction with the product. (#84)
 * Fixed: Some users had incorrectly recognized first product price change, showing a new price always as lowest one (#80)
 
->>>>>>> Stashed changes
-=======
-= 2.0.0 =
-
->>>>>>> d91a0f0a
 = 1.9.0 =
 * New: Allow to decide what to display in case there was no price change in the tracked history span. (#77)
 
