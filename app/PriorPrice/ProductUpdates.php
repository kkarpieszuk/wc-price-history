--- conflicted
+++ resolved
@@ -36,15 +36,11 @@
 	 */
 	public function update_price_history( int $product_id ): void {
 
-<<<<<<< HEAD
-		$product = wc_get_product( $product_id );
-=======
 		if ( get_post_status( $product_id ) === 'draft' ) {
 			return;
 		}
 
-		$product_price = get_post_meta( $product_id, '_price', true );
->>>>>>> 85e9f07e
+		$product = wc_get_product( $product_id );
 
 		if ( ! $product ) {
 			return;
@@ -62,13 +58,6 @@
 	 */
 	public function start_price_history( int $product_id ): void {
 
-<<<<<<< HEAD
-		$product = wc_get_product( $product_id );
-
-		if ( ! $product ) {
-			return;
-		}
-=======
 		if ( ProductDuplicate::$is_during_duplication ) {
 			return;
 		}
@@ -77,8 +66,11 @@
 			return;
 		}
 
-		$product_price = get_post_meta( $product_id, '_price', true );
->>>>>>> 85e9f07e
+		$product = wc_get_product( $product_id );
+
+		if ( ! $product ) {
+			return;
+		}
 
 		$this->history_storage->add_first_price( $product_id, (float) $product->get_price() );
 	}
